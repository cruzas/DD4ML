--- conflicted
+++ resolved
@@ -14,16 +14,7 @@
     def forward(self, u_pred, boundary_flag):
         if self.current_x is None:
             raise ValueError("current_x must be set before calling AllenCahnPINNLoss")
-
-        # OPTION 1 (RuntimeError: Trying to backward through the graph a second time (or directly access saved tensors after they have already been freed). Saved intermediate values of the graph are freed when you call .backward() or autograd.grad(). Specify retain_graph=True if you need to backward through the graph a second time or if you need to access saved tensors after calling backward.)
         x = self.current_x
-<<<<<<< HEAD
-        # x.requires_grad_(True)
-
-        # OPTION 2 (leads to RuntimeError: One of the differentiated Tensors appears to not have been used in the graph. Set allow_unused=True if this is the desired behavior.)
-        # x = self.current_x.detach().requires_grad_(True)
-
-=======
         # ``current_x`` is expected to be the tensor that was used to produce
         # ``u_pred``. It should already require gradients (the optimizer sets
         # ``requires_grad`` and detaches it from any previous graph).  However,
@@ -35,7 +26,6 @@
         # Compute first and second derivatives of the prediction w.r.t. ``x``.
         # ``retain_graph=True`` is required for the first derivative so that the
         # computation graph remains available when taking the second derivative.
->>>>>>> 382ec05e
         grad_u = torch.autograd.grad(
             u_pred,
             x,
