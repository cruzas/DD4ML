--- conflicted
+++ resolved
@@ -6,15 +6,9 @@
   optimizer:
     value: "apts_pinn"
   batch_size:
-<<<<<<< HEAD
     value: 12
   effective_batch_size:
     value: 12
-=======
-    value: 10002
-  effective_batch_size:
-    value: 10002
->>>>>>> e454cec7
   num_stages:
     value: 1
   num_subdomains:
